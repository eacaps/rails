--- conflicted
+++ resolved
@@ -1105,7 +1105,6 @@
   test "has many through with includes in through association scope" do
     assert_not_empty posts(:welcome).author_address_extra_with_address
   end
-<<<<<<< HEAD
 
   test "insert records via has_many_through association with scope" do
     club = Club.create!
@@ -1117,18 +1116,16 @@
 
     club.reload
     assert_equal [member], club.favourites
-=======
-  
+
   def test_has_many_through_unscope_default_scope
     post = Post.create!(:title => 'Beaches', :body => "I like beaches!")
     Reader.create! :person => people(:david), :post => post
     LazyReader.create! :person => people(:susan), :post => post
-    
+
     assert_equal 2, post.people.to_a.size
     assert_equal 1, post.lazy_people.to_a.size
-    
+
     assert_equal 2, post.lazy_readers_unscope_skimmers.to_a.size
     assert_equal 2, post.lazy_people_unscope_skimmers.to_a.size
->>>>>>> 47a04b8b
   end
 end