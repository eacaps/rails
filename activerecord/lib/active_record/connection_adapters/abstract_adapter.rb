require 'date'
require 'bigdecimal'
require 'bigdecimal/util'
require 'active_record/type'
require 'active_support/core_ext/benchmark'
require 'active_record/connection_adapters/schema_cache'
require 'active_record/connection_adapters/abstract/schema_dumper'
require 'active_record/connection_adapters/abstract/schema_creation'
require 'monitor'
require 'arel/collectors/bind'
require 'arel/collectors/sql_string'

module ActiveRecord
  module ConnectionAdapters # :nodoc:
    extend ActiveSupport::Autoload

    autoload :Column
    autoload :ConnectionSpecification

    autoload_at 'active_record/connection_adapters/abstract/schema_definitions' do
      autoload :IndexDefinition
      autoload :ColumnDefinition
      autoload :ChangeColumnDefinition
      autoload :ForeignKeyDefinition
      autoload :TableDefinition
      autoload :Table
      autoload :AlterTable
      autoload :TimestampDefaultDeprecation
    end

    autoload_at 'active_record/connection_adapters/abstract/connection_pool' do
      autoload :ConnectionHandler
      autoload :ConnectionManagement
    end

    autoload_under 'abstract' do
      autoload :SchemaStatements
      autoload :DatabaseStatements
      autoload :DatabaseLimits
      autoload :Quoting
      autoload :ConnectionPool
      autoload :QueryCache
      autoload :Savepoints
    end

    autoload_at 'active_record/connection_adapters/abstract/transaction' do
      autoload :TransactionManager
      autoload :NullTransaction
      autoload :RealTransaction
      autoload :SavepointTransaction
      autoload :TransactionState
    end

    # Active Record supports multiple database systems. AbstractAdapter and
    # related classes form the abstraction layer which makes this possible.
    # An AbstractAdapter represents a connection to a database, and provides an
    # abstract interface for database-specific functionality such as establishing
    # a connection, escaping values, building the right SQL fragments for ':offset'
    # and ':limit' options, etc.
    #
    # All the concrete database adapters follow the interface laid down in this class.
    # ActiveRecord::Base.connection returns an AbstractAdapter object, which
    # you can use.
    #
    # Most of the methods in the adapter are useful during migrations. Most
    # notably, the instance methods provided by SchemaStatement are very useful.
    class AbstractAdapter
      ADAPTER_NAME = 'Abstract'.freeze
      include Quoting, DatabaseStatements, SchemaStatements
      include DatabaseLimits
      include QueryCache
      include ActiveSupport::Callbacks
      include MonitorMixin
      include ColumnDumper

      SIMPLE_INT = /\A\d+\z/

      define_callbacks :checkout, :checkin

      attr_accessor :visitor, :pool
      attr_reader :schema_cache, :owner, :logger
      alias :in_use? :owner

      def self.type_cast_config_to_integer(config)
        if config =~ SIMPLE_INT
          config.to_i
        else
          config
        end
      end

      def self.type_cast_config_to_boolean(config)
        if config == "false"
          false
        else
          config
        end
      end

      attr_reader :prepared_statements

      def initialize(connection, logger = nil, pool = nil) #:nodoc:
        super()

        @connection          = connection
        @owner               = nil
        @instrumenter        = ActiveSupport::Notifications.instrumenter
        @logger              = logger
        @pool                = pool
        @schema_cache        = SchemaCache.new self
        @visitor             = nil
        @prepared_statements = false
      end

      class BindCollector < Arel::Collectors::Bind
        def compile(bvs, conn)
          super(bvs.map { |bv| conn.quote(*bv.reverse) })
        end
      end

      class SQLString < Arel::Collectors::SQLString
        def compile(bvs, conn)
          super(bvs)
        end
      end

      def collector
        if prepared_statements
          SQLString.new
        else
          BindCollector.new
        end
      end

      def valid_type?(type)
        true
      end

      def schema_creation
        SchemaCreation.new self
      end

      def lease
        synchronize do
          unless in_use?
            @owner = Thread.current
          end
        end
      end

      def schema_cache=(cache)
        cache.connection = self
        @schema_cache = cache
      end

      def expire
        @owner = nil
      end

      def unprepared_statement
        old_prepared_statements, @prepared_statements = @prepared_statements, false
        yield
      ensure
        @prepared_statements = old_prepared_statements
      end

      # Returns the human-readable name of the adapter. Use mixed case - one
      # can always use downcase if needed.
      def adapter_name
        self.class::ADAPTER_NAME
      end

      # Does this adapter support migrations?
      def supports_migrations?
        false
      end

      # Can this adapter determine the primary key for tables not attached
      # to an Active Record class, such as join tables?
      def supports_primary_key?
        false
      end

      # Does this adapter support DDL rollbacks in transactions? That is, would
      # CREATE TABLE or ALTER TABLE get rolled back by a transaction?
      def supports_ddl_transactions?
        false
      end

      def supports_bulk_alter?
        false
      end

      # Does this adapter support savepoints?
      def supports_savepoints?
        false
      end

      # Should primary key values be selected from their corresponding
      # sequence before the insert statement? If true, next_sequence_value
      # is called before each insert to set the record's primary key.
      def prefetch_primary_key?(table_name = nil)
        false
      end

      # Does this adapter support index sort order?
      def supports_index_sort_order?
        false
      end

      # Does this adapter support partial indices?
      def supports_partial_index?
        false
      end

      # Does this adapter support explain?
      def supports_explain?
        false
      end

      # Does this adapter support setting the isolation level for a transaction?
      def supports_transaction_isolation?
        false
      end

      # Does this adapter support database extensions?
      def supports_extensions?
        false
      end

      # Does this adapter support creating indexes in the same statement as
      # creating the table?
      def supports_indexes_in_create?
        false
      end

      # Does this adapter support creating foreign key constraints?
      def supports_foreign_keys?
        false
      end

      # Does this adapter support views?
      def supports_views?
        false
      end

      # This is meant to be implemented by the adapters that support extensions
      def disable_extension(name)
      end

      # This is meant to be implemented by the adapters that support extensions
      def enable_extension(name)
      end

      # A list of extensions, to be filled in by adapters that support them.
      def extensions
        []
      end

      # A list of index algorithms, to be filled by adapters that support them.
      def index_algorithms
        {}
      end

      # QUOTING ==================================================

      # Quote date/time values for use in SQL input. Includes microseconds
      # if the value is a Time responding to usec.
      def quoted_date(value) #:nodoc:
        if value.acts_like?(:time) && value.respond_to?(:usec)
          "#{super}.#{sprintf("%06d", value.usec)}"
        else
          super
        end
      end

      # Returns a bind substitution value given a bind +column+
      # NOTE: The column param is currently being used by the sqlserver-adapter
      def substitute_at(column, _unused = 0)
        Arel::Nodes::BindParam.new
      end

      # REFERENTIAL INTEGRITY ====================================

      # Override to turn off referential integrity while executing <tt>&block</tt>.
      def disable_referential_integrity
        yield
      end

      # CONNECTION MANAGEMENT ====================================

      # Checks whether the connection to the database is still active. This includes
      # checking whether the database is actually capable of responding, i.e. whether
      # the connection isn't stale.
      def active?
      end

      # Disconnects from the database if already connected, and establishes a
      # new connection with the database. Implementors should call super if they
      # override the default implementation.
      def reconnect!
        clear_cache!
        reset_transaction
      end

      # Disconnects from the database if already connected. Otherwise, this
      # method does nothing.
      def disconnect!
        clear_cache!
        reset_transaction
      end

      # Reset the state of this connection, directing the DBMS to clear
      # transactions and other connection-related server-side state. Usually a
      # database-dependent operation.
      #
      # The default implementation does nothing; the implementation should be
      # overridden by concrete adapters.
      def reset!
        # this should be overridden by concrete adapters
      end

      ###
      # Clear any caching the database adapter may be doing, for example
      # clearing the prepared statement cache. This is database specific.
      def clear_cache!
        # this should be overridden by concrete adapters
      end

      # Returns true if its required to reload the connection between requests for development mode.
      def requires_reloading?
        false
      end

      # Checks whether the connection to the database is still active (i.e. not stale).
      # This is done under the hood by calling <tt>active?</tt>. If the connection
      # is no longer active, then this method will reconnect to the database.
      def verify!(*ignored)
        reconnect! unless active?
      end

      # Provides access to the underlying database driver for this adapter. For
      # example, this method returns a Mysql object in case of MysqlAdapter,
      # and a PGconn object in case of PostgreSQLAdapter.
      #
      # This is useful for when you need to call a proprietary method such as
      # PostgreSQL's lo_* methods.
      def raw_connection
        @connection
      end

      def create_savepoint(name = nil)
      end

      def release_savepoint(name = nil)
      end

      def case_sensitive_modifier(node, table_attribute)
        node
      end

      def case_sensitive_comparison(table, attribute, column, value)
        table_attr = table[attribute]
        value = case_sensitive_modifier(value, table_attr) unless value.nil?
        table_attr.eq(value)
      end

      def case_insensitive_comparison(table, attribute, column, value)
        table[attribute].lower.eq(table.lower(value))
      end

      def current_savepoint_name
        current_transaction.savepoint_name
      end

      # Check the connection back in to the connection pool
      def close
        pool.checkin self
      end

      def type_map # :nodoc:
        @type_map ||= Type::TypeMap.new.tap do |mapping|
          initialize_type_map(mapping)
        end
      end

      def new_column(name, default, cast_type, sql_type = nil, null = true)
        Column.new(name, default, cast_type, sql_type, null)
      end

      def lookup_cast_type(sql_type) # :nodoc:
        type_map.lookup(sql_type)
      end

      def column_name_for_operation(operation, node) # :nodoc:
        node.to_sql
      end

      protected

      def initialize_type_map(m) # :nodoc:
        register_class_with_limit m, %r(boolean)i,   Type::Boolean
        register_class_with_limit m, %r(char)i,      Type::String
        register_class_with_limit m, %r(binary)i,    Type::Binary
        register_class_with_limit m, %r(text)i,      Type::Text
        register_class_with_limit m, %r(date)i,      Type::Date
        register_class_with_limit m, %r(time)i,      Type::Time
        register_class_with_limit m, %r(datetime)i,  Type::DateTime
        register_class_with_limit m, %r(float)i,     Type::Float
        register_class_with_limit m, %r(int)i,       Type::Integer

        m.alias_type %r(blob)i,      'binary'
        m.alias_type %r(clob)i,      'text'
        m.alias_type %r(timestamp)i, 'datetime'
        m.alias_type %r(numeric)i,   'decimal'
        m.alias_type %r(number)i,    'decimal'
        m.alias_type %r(double)i,    'float'

        m.register_type(%r(decimal)i) do |sql_type|
          scale = extract_scale(sql_type)
          precision = extract_precision(sql_type)

          if scale == 0
            # FIXME: Remove this class as well
            Type::DecimalWithoutScale.new(precision: precision)
          else
            Type::Decimal.new(precision: precision, scale: scale)
          end
        end
      end

      def reload_type_map # :nodoc:
        type_map.clear
        initialize_type_map(type_map)
      end

      def register_class_with_limit(mapping, key, klass) # :nodoc:
        mapping.register_type(key) do |*args|
          limit = extract_limit(args.last)
          klass.new(limit: limit)
        end
      end

      def extract_scale(sql_type) # :nodoc:
        case sql_type
          when /\((\d+)\)/ then 0
          when /\((\d+)(,(\d+))\)/ then $3.to_i
        end
      end

      def extract_precision(sql_type) # :nodoc:
        $1.to_i if sql_type =~ /\((\d+)(,\d+)?\)/
      end

      def extract_limit(sql_type) # :nodoc:
        $1.to_i if sql_type =~ /\((.*)\)/
      end

      def translate_exception_class(e, sql)
        message = "#{e.class.name}: #{e.message}: #{sql}"
        @logger.error message if @logger
        exception = translate_exception(e, message)
        exception.set_backtrace e.backtrace
        exception
      end

      def log(sql, name = "SQL", binds = [], statement_name = nil)
        @instrumenter.instrument(
          "sql.active_record",
          :sql            => sql,
          :name           => name,
          :connection_id  => object_id,
          :statement_name => statement_name,
          :binds          => binds) { yield }
      rescue => e
<<<<<<< HEAD
        raise translate_exception_class(e, sql)
=======
        begin
          message = "#{e.class.name}: #{e.message}: #{sql}"
        rescue Encoding::CompatibilityError
          message = "#{e.class.name}: #{e.message.force_encoding sql.encoding}: #{sql}"
        end
        @logger.error message if @logger
        exception = translate_exception(e, message)
        exception.set_backtrace e.backtrace
        raise exception
>>>>>>> c46ff516
      end

      def translate_exception(exception, message)
        # override in derived class
        ActiveRecord::StatementInvalid.new(message, exception)
      end

      def without_prepared_statement?(binds)
        !prepared_statements || binds.empty?
      end

      def column_for(table_name, column_name) # :nodoc:
        column_name = column_name.to_s
        columns(table_name).detect { |c| c.name == column_name } ||
          raise(ActiveRecordError, "No such column: #{table_name}.#{column_name}")
      end
    end
  end
end<|MERGE_RESOLUTION|>--- conflicted
+++ resolved
@@ -457,7 +457,12 @@
       end
 
       def translate_exception_class(e, sql)
-        message = "#{e.class.name}: #{e.message}: #{sql}"
+        begin
+          message = "#{e.class.name}: #{e.message}: #{sql}"
+        rescue Encoding::CompatibilityError
+          message = "#{e.class.name}: #{e.message.force_encoding sql.encoding}: #{sql}"
+        end
+
         @logger.error message if @logger
         exception = translate_exception(e, message)
         exception.set_backtrace e.backtrace
@@ -473,19 +478,7 @@
           :statement_name => statement_name,
           :binds          => binds) { yield }
       rescue => e
-<<<<<<< HEAD
         raise translate_exception_class(e, sql)
-=======
-        begin
-          message = "#{e.class.name}: #{e.message}: #{sql}"
-        rescue Encoding::CompatibilityError
-          message = "#{e.class.name}: #{e.message.force_encoding sql.encoding}: #{sql}"
-        end
-        @logger.error message if @logger
-        exception = translate_exception(e, message)
-        exception.set_backtrace e.backtrace
-        raise exception
->>>>>>> c46ff516
       end
 
       def translate_exception(exception, message)
