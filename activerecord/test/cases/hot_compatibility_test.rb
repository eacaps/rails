--- conflicted
+++ resolved
@@ -5,11 +5,7 @@
 
   setup do
     @klass = Class.new(ActiveRecord::Base) do
-<<<<<<< HEAD
-      connection.create_table :hot_compatibilities, :force => true do |t|
-=======
       connection.create_table :hot_compatibilities, force: true do |t|
->>>>>>> f1764a2d
         t.string :foo
         t.string :bar
       end
