--- conflicted
+++ resolved
@@ -1,24 +1,24 @@
-<<<<<<< HEAD
+*   Add a bang version to `ActiveSupport::OrderedOptions` get methods which will raise
+    an `KeyError` if the value is `.blank?`
+
+    Before:
+
+        if (slack_url = Rails.application.secrets.slack_url).present?)
+          # Do something worthwhile
+        else
+          # Raise as important secret password is not specified
+        end
+
+    After:
+
+        slack_url = Rails.application.secrets.slack_url!
+
+    *Aditya Sanghi*, *Gaurish Sharma*
+
 *   Remove deprecated `Class#superclass_delegating_accessor`.
     Use `Class#class_attribute` instead.
 
     *Akshay Vishnoi*
-=======
-*  Add a bang version to `ActiveSupport::OrderedOptions` get methods which will raise an `KeyError` if the value is `.blank?`
-    Before:
-
-        if (slack_url = Rails.application.secrets.slack_url).present?)
-          // Do something worthwhile
-        else
-          // Raise hell as important secret password is not specified
-        end
-
-    After:
-
-        slack_url = Rails.application.secrets.slack_url!
-
-    *Aditya Sanghi*, *Gaurish Sharma*
->>>>>>> e768c519
 
 *   Patch `Delegator` to work with `#try`.
 
