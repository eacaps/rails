## Rails 3.2.12 (unreleased) ##

*   Quote numeric values being compared to non-numeric columns. Otherwise,
    in some database, the string column values will be coerced to a numeric
    allowing 0, 0.0 or false to match any string starting with a non-digit.

    Example:

        App.where(apikey: 0) # => SELECT * FROM users WHERE apikey = '0'

    *Dylan Smith*

<<<<<<< HEAD
*   Don't update `column_defaults` when calling destructive methods on column with default value.
    Backport c517602.
    Fix #6115.

    *Piotr Sarnacki + Aleksey Magusev + Alan Daud*

*   When `#count` is used in conjunction with `#uniq` we perform `count(:distinct => true)`.
    Fix #6865.

    Example:

      relation.uniq.count # => SELECT COUNT(DISTINCT *)

    *Yves Senn + Kaspar Schiess*

*   Fix `ActiveRecord::Relation#pluck` when columns or tables are reserved words.
    Backport #7536.
    Fix #8968.

    *Ian Lesperance + Yves Senn + Kaspar Schiess*

*   Don't run explain on slow queries for database adapters that don't support it.
    Backport #6197.

    *Blake Smith*

*   Revert round usec when comparing timestamp attributes in the dirty tracking.
    Fixes #8460.

    *Andrew White*

*   Revert creation of through association models when using `collection=[]`
    on a `has_many :through` association from an unsaved model.
    Fix #7661, #8269.

    *Ernie Miller*

*   Fix undefined method `to_i` when calling `new` on a scope that uses an
    Array; Fix FloatDomainError when setting integer column to NaN.
    Fixes #8718, #8734, #8757.

    *Jason Stirk + Tristan Harward*

*   Serialized attributes can be serialized in integer columns.
    Fix #8575.

    *Rafael Mendonça França*

*   Keep index names when using `alter_table` with sqlite3.
    Fix #3489.
    Backport #8522.

    *Yves Senn*

*   Recognize migrations placed in directories containing numbers and 'rb'.
    Fix #8492.
    Backport of #8500.

    *Yves Senn*

*   Add `ActiveRecord::Base.cache_timestamp_format` class attribute to control
    the format of the timestamp value in the cache key.
    This allows users to improve the precision of the cache key.
    Fixes #8195.

    *Rafael Mendonça França*

*   Add `:nsec` date format. This can be used to improve the precision of cache key.
    Please note that this format only works with Ruby 1.9, Ruby 1.8 will ignore it completely.

    *Jamie Gaskins*

*   Unscope `update_column(s)` query to ignore default scope.

    When applying `default_scope` to a class with a where clause, using
    `update_column(s)` could generate a query that would not properly update
    the record due to the where clause from the `default_scope` being applied
    to the update query.

        class User < ActiveRecord::Base
          default_scope where(active: true)
        end

        user = User.first
        user.active = false
        user.save!

        user.update_column(:active, true) # => false

    In this situation we want to skip the default_scope clause and just
    update the record based on the primary key. With this change:

        user.update_column(:active, true) # => true

    Backport of #8436 fix.

    *Carlos Antonio da Silva*

*   Fix performance problem with primary_key method in PostgreSQL adapter when having many schemas.
    Uses pg_constraint table instead of pg_depend table which has many records in general.
    Fix #8414

    *kennyj*

*   Do not instantiate intermediate Active Record objects when eager loading.
    These records caused `after_find` to run more than expected.
    Fix #3313
    Backport of #8403

    *Yves Senn*

*   Fix `pluck` to work with joins. Backport of #4942.

    *Carlos Antonio da Silva*

*   Fix a problem with `translate_exception` method in a non English environment.
    Backport of #6397.

    *kennyj*

*   Fix dirty attribute checks for TimeZoneConversion with nil and blank
    datetime attributes. Setting a nil datetime to a blank string should not
    result in a change being flagged.
    Fixes #8310.
    Backport of #8311.

    *Alisdair McDiarmid*

*   Prevent mass assignment to the type column of polymorphic associations when using `build`.
    Fixes #8265.
    Backport of #8291.

    *Yves Senn*

*   When running migrations on Postgresql, the `:limit` option for `binary` and `text` columns is
    silently dropped.
    Previously, these migrations caused sql exceptions, because Postgresql doesn't support limits
    on these types.

    *Victor Costan*

*   `#pluck` can be used on a relation with `select` clause.
    Fixes #7551.
    Backport of #8176.

    Example:

        Topic.select([:approved, :id]).order(:id).pluck(:id)

    *Yves Senn*

*   Use `nil?` instead of `blank?` to check whether dynamic finder with a bang
    should raise RecordNotFound.
    Fixes #7238.

    *Nikita Afanasenko*

*   Fix deleting from a HABTM join table upon destroying an object of a model
    with optimistic locking enabled.
    Fixes #5332.

    *Nick Rogers*

*   Use query cache/uncache when using ENV["DATABASE_URL"].
    Fixes #6951.
    Backport of #8074.

    *kennyj*

*   Do not create useless database transaction when building `has_one` association.

    Example:

        User.has_one :profile
        User.new.build_profile

    Backport of #8154.

    *Bogdan Gusiev*

*   `AR::Base#attributes_before_type_cast` now returns unserialized values for serialized attributes.

    *Nikita Afanasenko*

*   Fix issue that raises `NameError` when overriding the `accepts_nested_attributes` in child classes.

    Before:

        class Shared::Person < ActiveRecord::Base
          has_one :address

          accepts_nested_attributes :address, :reject_if => :all_blank
        end

        class Person < Shared::Person
          accepts_nested_attributes :address
        end

        Person
        #=> NameError: method `address_attributes=' not defined in Person

    After:

        Person
        #=> Person(id: integer, ...)

    Fixes #8131.

    *Gabriel Sobrinho, Ricardo Henrique*

=======
>>>>>>> 1dccd44a
## Rails 3.2.11 (Jan 8, 2013) ##

*   Fix querying with an empty hash *Damien Mathieu* [CVE-2013-0155]


## Rails 3.2.10 (Jan 2, 2013) ##

*   CVE-2012-5664 options hashes should only be extracted if there are extra
    parameters


## Rails 3.2.9 (Nov 12, 2012) ##

*   Fix `find_in_batches` crashing when IDs are strings and start option is not specified.

    *Alexis Bernard*

*   Fix issue with collection associations calling first(n)/last(n) and attempting
    to set the inverse association when `:inverse_of` was used. Fixes #8087.

    *Carlos Antonio da Silva*

*   Fix bug when Column is trying to type cast boolean values to integer.
    Fixes #8067.

    *Rafael Mendonça França*

*   Fix bug where `rake db:test:prepare` tries to load the structure.sql into development database.
    Fixes #8032.

    *Grace Liu + Rafael Mendonça França*

*   Fixed support for `DATABASE_URL` environment variable for rake db tasks. *Grace Liu*

*   Fix bug where `update_columns` and `update_column` would not let you update the primary key column.

    *Henrik Nyh*

*   Decode URI encoded attributes on database connection URLs.

    *Shawn Veader*

*   Fix AR#dup to nullify the validation errors in the dup'ed object. Previously the original
    and the dup'ed object shared the same errors.

    *Christian Seiler*

*   Synchronize around deleting from the reserved connections hash.
    Fixes #7955

*   PostgreSQL adapter correctly fetches default values when using
    multiple schemas and domains in a db. Fixes #7914

    *Arturo Pie*

*   Fix deprecation notice when loading a collection association that
    selects columns from other tables, if a new record was previously
    built using that association.

    *Ernie Miller*

*   The postgres adapter now supports tables with capital letters.
    Fix #5920

    *Yves Senn*

*   `CollectionAssociation#count` returns `0` without querying if the
    parent record is not persisted.

    Before:

        person.pets.count
        # SELECT COUNT(*) FROM "pets" WHERE "pets"."person_id" IS NULL
        # => 0

    After:

        person.pets.count
        # fires without sql query
        # => 0

    *Francesco Rodriguez*

*   Fix `reset_counters` crashing on `has_many :through` associations.
    Fix #7822.

    *lulalala*

*   ConnectionPool recognizes checkout_timeout spec key as taking
    precedence over legacy wait_timeout spec key, can be used to avoid
    conflict with mysql2 use of wait_timeout.  Closes #7684.

    *jrochkind*

*   Rename field_changed? to _field_changed? so that users can create a field named field

    *Akira Matsuda*, backported by *Steve Klabnik*

*   Fix creation of through association models when using `collection=[]`
    on a `has_many :through` association from an unsaved model.
    Fix #7661.

    *Ernie Miller*

*   Explain only normal CRUD sql (select / update / insert / delete).
    Fix problem that explains unexplainable sql. Closes #7544 #6458.

    *kennyj*

*   Backport test coverage to ensure that PostgreSQL auto-reconnect functionality
    remains healthy.

    *Steve Jorgensen*

*   Use config['encoding'] instead of config['charset'] when executing
    databases.rake in the mysql/mysql2. A correct option for a database.yml
    is 'encoding'.

    *kennyj*

*   Fix ConnectionAdapters::Column.type_cast_code integer conversion,
    to always convert values to integer calling #to_i. Fixes #7509.

    *Thiago Pradi*

*   Fix time column type casting for invalid time string values to correctly return nil.

    *Adam Meehan*

*   Fix `becomes` when using a configured `inheritance_column`.

    *Yves Senn*

*   Fix `reset_counters` when there are multiple `belongs_to` association with the
    same foreign key and one of them have a counter cache.
    Fixes #5200.

    *Dave Desrochers*

*   Round usec when comparing timestamp attributes in the dirty tracking.
    Fixes #6975.

    *kennyj*

*   Use inversed parent for first and last child of has_many association.

    *Ravil Bayramgalin*

*   Fix Column.microseconds and Column.fast_string_to_date to avoid converting
    timestamp seconds to a float, since it occasionally results in inaccuracies
    with microsecond-precision times. Fixes #7352.

    *Ari Pollak*

*   Fix `increment!`, `decrement!`, `toggle!` that was skipping callbacks.
    Fixes #7306.

    *Rafael Mendonça França*

*   Fix AR#create to return an unsaved record when AR::RecordInvalid is
    raised. Fixes #3217.

    *Dave Yeu*

*   Remove unnecessary transaction when assigning has_one associations with a nil or equal value.
    Fix #7191.

    *kennyj*

*   Allow store to work with an empty column.
    Fix #4840.

    *Jeremy Walker*

*   Remove prepared statement from system query in postgresql adapter.
    Fix #5872.

    *Ivan Evtuhovich*

*   Make sure `:environment` task is executed before `db:schema:load` or `db:structure:load`
    Fixes #4772.

    *Seamus Abshere*


## Rails 3.2.8 (Aug 9, 2012) ##

*   Do not consider the numeric attribute as changed if the old value is zero and the new value
    is not a string.
    Fixes #7237.

    *Rafael Mendonça França*

*   Removes the deprecation of `update_attribute`. *fxn*

*   Reverted the deprecation of `composed_of`. *Rafael Mendonça França*

*   Reverted the deprecation of `*_sql` association options. They will
    be deprecated in 4.0 instead. *Jon Leighton*

*   Do not eager load AR session store. ActiveRecord::SessionStore depends on the abstract store
    in Action Pack. Eager loading this class would break client code that eager loads Active Record
    standalone.
    Fixes #7160

    *Xavier Noria*

*   Do not set RAILS_ENV to "development" when using `db:test:prepare` and related rake tasks.
    This was causing the truncation of the development database data when using RSpec.
    Fixes #7175.

    *Rafael Mendonça França*

## Rails 3.2.7 (Jul 26, 2012) ##

*   `:finder_sql` and `:counter_sql` options on collection associations
    are deprecated. Please transition to using scopes.

    *Jon Leighton*

*   `:insert_sql` and `:delete_sql` options on `has_and_belongs_to_many`
    associations are deprecated. Please transition to using `has_many
    :through`

    *Jon Leighton*

*   `composed_of` has been deprecated. You'll have to write your own accessor
    and mutator methods if you'd like to use value objects to represent some
    portion of your models.

    *Steve Klabnik*

*   `update_attribute` has been deprecated. Use `update_column` if
    you want to bypass mass-assignment protection, validations, callbacks,
    and touching of updated_at. Otherwise please use `update_attributes`.

    *Steve Klabnik*

## Rails 3.2.6 (Jun 12, 2012) ##

*   protect against the nesting of hashes changing the
    table context in the next call to build_from_hash. This fix
    covers this case as well.

    CVE-2012-2695

*   Revert earlier 'perf fix' (see 3.2.4 changelog / GH #6289). This
    change introduced a regression (GH #6609). assoc.clear and
    assoc.delete_all have loaded the association before doing the delete
    since at least Rails 2.3. Doing the delete without loading the
    records means that the `before_remove` and `after_remove` callbacks do
    not get invoked. Therefore, this change was less a fix a more an
    optimisation, which should only have gone into master.

    *Jon Leighton*

## Rails 3.2.5 (Jun 1, 2012) ##

*   Restore behavior of Active Record 3.2.3 scopes.
    A series of commits relating to preloading and scopes caused a regression.

    *Andrew White*


## Rails 3.2.4 (May 31, 2012) ##

*   Perf fix: Don't load the records when doing assoc.delete_all.
    GH #6289. *Jon Leighton*

*   Association preloading shouldn't be affected by the current scoping.
    This could cause infinite recursion and potentially other problems.
    See GH #5667. *Jon Leighton*

*   Datetime attributes are forced to be changed. GH #3965

*   Fix attribute casting. GH #5549

*   Fix #5667. Preloading should ignore scoping.

*   Predicate builder should not recurse for determining where columns.
    Thanks to Ben Murphy for reporting this! CVE-2012-2661


## Rails 3.2.3 (March 30, 2012) ##

*   Added find_or_create_by_{attribute}! dynamic method. *Andrew White*

*   Whitelist all attribute assignment by default. Change the default for newly generated applications to whitelist all attribute assignment.  Also update the generated model classes so users are reminded of the importance of attr_accessible. *NZKoz*

*   Update ActiveRecord::AttributeMethods#attribute_present? to return false for empty strings. *Jacobkg*

*   Fix associations when using per class databases. *larskanis*

*   Revert setting NOT NULL constraints in add_timestamps *fxn*

*   Fix mysql to use proper text types. Fixes #3931. *kennyj*

*   Fix #5069 - Protect foreign key from mass assignment through association builder. *byroot*


## Rails 3.2.2 (March 1, 2012) ##

*   No changes.


## Rails 3.2.1 (January 26, 2012) ##

*   The threshold for auto EXPLAIN is ignored if there's no logger. *fxn*

*   Call `to_s` on the value passed to `table_name=`, in particular symbols
    are supported (regression). *Sergey Nartimov*

*   Fix possible race condition when two threads try to define attribute
    methods for the same class. *Jon Leighton*


## Rails 3.2.0 (January 20, 2012) ##

*   Added a `with_lock` method to ActiveRecord objects, which starts
    a transaction, locks the object (pessimistically) and yields to the block.
    The method takes one (optional) parameter and passes it to `lock!`.

    Before:

        class Order < ActiveRecord::Base
          def cancel!
            transaction do
              lock!
              # ... cancelling logic
            end
          end
        end

    After:

        class Order < ActiveRecord::Base
          def cancel!
            with_lock do
              # ... cancelling logic
            end
          end
        end

    *Olek Janiszewski*

*   'on' and 'ON' boolean columns values are type casted to true
    *Santiago Pastorino*

*   Added ability to run migrations only for given scope, which allows
    to run migrations only from one engine (for example to revert changes
    from engine that you want to remove).

    Example:
      rake db:migrate SCOPE=blog

    *Piotr Sarnacki*

*   Migrations copied from engines are now scoped with engine's name,
    for example 01_create_posts.blog.rb. *Piotr Sarnacki*

*   Implements `AR::Base.silence_auto_explain`. This method allows the user to
    selectively disable automatic EXPLAINs within a block. *fxn*

*   Implements automatic EXPLAIN logging for slow queries.

    A new configuration parameter `config.active_record.auto_explain_threshold_in_seconds`
    determines what's to be considered a slow query. Setting that to `nil` disables
    this feature. Defaults are 0.5 in development mode, and `nil` in test and production
    modes.

    As of this writing there's support for SQLite, MySQL (mysql2 adapter), and
    PostgreSQL.

    *fxn*

*   Implemented ActiveRecord::Relation#pluck method

    Method returns Array of column value from table under ActiveRecord model

        Client.pluck(:id)

    *Bogdan Gusiev*

*   Automatic closure of connections in threads is deprecated.  For example
    the following code is deprecated:

    Thread.new { Post.find(1) }.join

    It should be changed to close the database connection at the end of
    the thread:

    Thread.new {
      Post.find(1)
      Post.connection.close
    }.join

    Only people who spawn threads in their application code need to worry
    about this change.

*   Deprecated:

      * `set_table_name`
      * `set_inheritance_column`
      * `set_sequence_name`
      * `set_primary_key`
      * `set_locking_column`

    Use an assignment method instead. For example, instead of `set_table_name`, use `self.table_name=`:

         class Project < ActiveRecord::Base
           self.table_name = "project"
         end

    Or define your own `self.table_name` method:

         class Post < ActiveRecord::Base
           def self.table_name
             "special_" + super
           end
         end
         Post.table_name # => "special_posts"

    *Jon Leighton*

*   Generated association methods are created within a separate module to allow overriding and
    composition using `super`. For a class named `MyModel`, the module is named
    `MyModel::GeneratedFeatureMethods`. It is included into the model class immediately after
    the `generated_attributes_methods` module defined in ActiveModel, so association methods
    override attribute methods of the same name. *Josh Susser*

*   Implemented ActiveRecord::Relation#explain. *fxn*

*   Add ActiveRecord::Relation#uniq for generating unique queries.

    Before:

        Client.select('DISTINCT name')

    After:

        Client.select(:name).uniq

    This also allows you to revert the unqueness in a relation:

        Client.select(:name).uniq.uniq(false)

    *Jon Leighton*

*   Support index sort order in sqlite, mysql and postgres adapters. *Vlad Jebelev*

*   Allow the :class_name option for associations to take a symbol (:Client) in addition to
    a string ('Client').

    This is to avoid confusing newbies, and to be consistent with the fact that other options
    like :foreign_key already allow a symbol or a string.

    *Jon Leighton*

*   In development mode the db:drop task also drops the test database. For symmetry with
    the db:create task. *Dmitriy Kiriyenko*

*   Added ActiveRecord::Base.store for declaring simple single-column key/value stores *DHH*

        class User < ActiveRecord::Base
          store :settings, accessors: [ :color, :homepage ]
        end

        u = User.new(color: 'black', homepage: '37signals.com')
        u.color                          # Accessor stored attribute
        u.settings[:country] = 'Denmark' # Any attribute, even if not specified with an accessor


*   MySQL: case-insensitive uniqueness validation avoids calling LOWER when
    the column already uses a case-insensitive collation. Fixes #561.

    *Joseph Palermo*

*   Transactional fixtures enlist all active database connections. You can test
    models on different connections without disabling transactional fixtures.

    *Jeremy Kemper*

*   Add first_or_create, first_or_create!, first_or_initialize methods to Active Record. This is a
    better approach over the old find_or_create_by dynamic methods because it's clearer which
    arguments are used to find the record and which are used to create it:

        User.where(:first_name => "Scarlett").first_or_create!(:last_name => "Johansson")

    *Andrés Mejía*

*   Fix nested attributes bug where _destroy parameter is taken into account
    during :reject_if => :all_blank (fixes #2937)

    *Aaron Christy*

*   Add ActiveSupport::Cache::NullStore for use in development and testing.

    *Brian Durand*

Please check [3-1-stable](https://github.com/rails/rails/blob/3-1-stable/activerecord/CHANGELOG.md) for previous changes.<|MERGE_RESOLUTION|>--- conflicted
+++ resolved
@@ -1,16 +1,3 @@
-## Rails 3.2.12 (unreleased) ##
-
-*   Quote numeric values being compared to non-numeric columns. Otherwise,
-    in some database, the string column values will be coerced to a numeric
-    allowing 0, 0.0 or false to match any string starting with a non-digit.
-
-    Example:
-
-        App.where(apikey: 0) # => SELECT * FROM users WHERE apikey = '0'
-
-    *Dylan Smith*
-
-<<<<<<< HEAD
 *   Don't update `column_defaults` when calling destructive methods on column with default value.
     Backport c517602.
     Fix #6115.
@@ -221,8 +208,18 @@
 
     *Gabriel Sobrinho, Ricardo Henrique*
 
-=======
->>>>>>> 1dccd44a
+## Rails 3.2.12 ##
+
+*   Quote numeric values being compared to non-numeric columns. Otherwise,
+    in some database, the string column values will be coerced to a numeric
+    allowing 0, 0.0 or false to match any string starting with a non-digit.
+
+    Example:
+
+        App.where(apikey: 0) # => SELECT * FROM users WHERE apikey = '0'
+
+    *Dylan Smith*
+
 ## Rails 3.2.11 (Jan 8, 2013) ##
 
 *   Fix querying with an empty hash *Damien Mathieu* [CVE-2013-0155]
